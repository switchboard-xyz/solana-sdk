<<<<<<< HEAD
export * from './accounts';
export * as attestation_types from './attestation-generated';
export * from './const';
export * from './errors';
export * as types from './generated';
export * from './json';
export * from './mint';
export * from './SolanaClock';
export * from './SwitchboardError';
export * from './SwitchboardEvents';
export * from './SwitchboardNetwork';
export * from './SwitchboardProgram';
export * from './SwitchboardTestContext';
export * from './TransactionObject';
export * from './utils';
=======
export * from "./accounts/index.js";
export * from "./const.js";
export * from "./errors.js";
export * as types from "./generated/index.js";
export * from "./mint.js";
export * from "./SolanaClock.js";
export * from "./SwitchboardError.js";
export * from "./SwitchboardEvents.js";
export * from "./SwitchboardNetwork.js";
export * from "./SwitchboardProgram.js";
export * from "./SwitchboardTestContext.js";
export * from "./TransactionObject.js";
export * from "./utils.js";
>>>>>>> 0cddfe37
<|MERGE_RESOLUTION|>--- conflicted
+++ resolved
@@ -1,20 +1,3 @@
-<<<<<<< HEAD
-export * from './accounts';
-export * as attestation_types from './attestation-generated';
-export * from './const';
-export * from './errors';
-export * as types from './generated';
-export * from './json';
-export * from './mint';
-export * from './SolanaClock';
-export * from './SwitchboardError';
-export * from './SwitchboardEvents';
-export * from './SwitchboardNetwork';
-export * from './SwitchboardProgram';
-export * from './SwitchboardTestContext';
-export * from './TransactionObject';
-export * from './utils';
-=======
 export * from "./accounts/index.js";
 export * from "./const.js";
 export * from "./errors.js";
@@ -27,5 +10,4 @@
 export * from "./SwitchboardProgram.js";
 export * from "./SwitchboardTestContext.js";
 export * from "./TransactionObject.js";
-export * from "./utils.js";
->>>>>>> 0cddfe37
+export * from "./utils.js";