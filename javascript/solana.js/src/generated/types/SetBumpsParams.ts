--- conflicted
+++ resolved
@@ -1,17 +1,8 @@
-<<<<<<< HEAD
-import { SwitchboardProgram } from '../../SwitchboardProgram';
-import * as types from '../types'; // eslint-disable-line @typescript-eslint/no-unused-vars
-
-import * as borsh from '@coral-xyz/borsh';
-import { PublicKey } from '@solana/web3.js'; // eslint-disable-line @typescript-eslint/no-unused-vars
-import { BN } from '@switchboard-xyz/common'; // eslint-disable-line @typescript-eslint/no-unused-vars
-=======
 import { SwitchboardProgram } from "../../SwitchboardProgram.js";
 import { PublicKey } from "@solana/web3.js"; // eslint-disable-line @typescript-eslint/no-unused-vars
 import { BN } from "@switchboard-xyz/common"; // eslint-disable-line @typescript-eslint/no-unused-vars
 import * as types from "../types/index.js"; // eslint-disable-line @typescript-eslint/no-unused-vars
 import * as borsh from "@coral-xyz/borsh";
->>>>>>> 0cddfe37
 
 export interface SetBumpsParamsFields {
   stateBump: number;
