--- conflicted
+++ resolved
@@ -1,13 +1,6 @@
-<<<<<<< HEAD
-import * as types from '../types'; // eslint-disable-line @typescript-eslint/no-unused-vars
-
-import * as borsh from '@coral-xyz/borsh';
-import { Big, BN } from '@switchboard-xyz/common'; // eslint-disable-line @typescript-eslint/no-unused-vars
-=======
 import * as borsh from "@coral-xyz/borsh";
 import { Big, BN } from "@switchboard-xyz/common"; // eslint-disable-line @typescript-eslint/no-unused-vars
 import * as types from "../types/index.js"; // eslint-disable-line @typescript-eslint/no-unused-vars
->>>>>>> 0cddfe37
 
 export interface SwitchboardDecimalFields {
   /**
