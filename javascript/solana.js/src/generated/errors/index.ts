<<<<<<< HEAD
import { SB_V2_PID } from '../../SwitchboardProgram';
import { PROGRAM_ID } from '../programId';

import * as anchor from './anchor';
import * as custom from './custom';
=======
import { PROGRAM_ID } from "../programId.js";

import * as anchor from "./anchor.js";
import * as custom from "./custom.js";
>>>>>>> 0cddfe37

export function fromCode(
  code: number,
  logs?: string[]
): custom.CustomError | anchor.AnchorError | null {
  return code >= 6000
    ? custom.fromCode(code, logs)
    : anchor.fromCode(code, logs);
}

function hasOwnProperty<X extends object, Y extends PropertyKey>(
  obj: X,
  prop: Y
): obj is X & Record<Y, unknown> {
  return Object.hasOwnProperty.call(obj, prop);
}

const errorRe = /Program (\w+) failed: custom program error: (\w+)/;

export function fromTxError(
  err: unknown
): custom.CustomError | anchor.AnchorError | null {
  if (
    typeof err !== "object" ||
    err === null ||
    !hasOwnProperty(err, "logs") ||
    !Array.isArray(err.logs)
  ) {
    return null;
  }

  let firstMatch: RegExpExecArray | null = null;
  for (const logLine of err.logs) {
    firstMatch = errorRe.exec(logLine);
    if (firstMatch !== null) {
      break;
    }
  }

  if (firstMatch === null) {
    return null;
  }

  const [programIdRaw, codeRaw] = firstMatch.slice(1);
  if (programIdRaw !== SB_V2_PID.toString()) {
    return null;
  }

  let errorCode: number;
  try {
    errorCode = parseInt(codeRaw, 16);
  } catch (parseErr) {
    return null;
  }

  return fromCode(errorCode, err.logs);
}<|MERGE_RESOLUTION|>--- conflicted
+++ resolved
@@ -1,15 +1,7 @@
-<<<<<<< HEAD
-import { SB_V2_PID } from '../../SwitchboardProgram';
-import { PROGRAM_ID } from '../programId';
-
-import * as anchor from './anchor';
-import * as custom from './custom';
-=======
 import { PROGRAM_ID } from "../programId.js";
 
 import * as anchor from "./anchor.js";
 import * as custom from "./custom.js";
->>>>>>> 0cddfe37
 
 export function fromCode(
   code: number,
