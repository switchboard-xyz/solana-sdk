import * as errors from "../errors.js";
import * as types from "../generated/index.js";
import { Mint } from "../mint.js";
import { SwitchboardProgram } from "../SwitchboardProgram.js";
import { TransactionObject } from "../TransactionObject.js";

import { Account } from "./account.js";

import * as anchor from "@coral-xyz/anchor";
import * as spl from "@solana/spl-token";
import {
  AccountInfo,
  Keypair,
  LAMPORTS_PER_SOL,
  PublicKey,
  SystemProgram,
  TransactionInstruction,
  TransactionSignature,
} from "@solana/web3.js";
import { BN } from "@switchboard-xyz/common";

/**
 * Account type representing Switchboard global program state.
 *
 * Data: {@linkcode types.SbState}
 */
export class ProgramStateAccount extends Account<types.SbState> {
  static accountName = "SbState";

  public static size = 1128;

  /**
   * @return account size of the global {@linkcode ProgramStateAccount}.
   */
  public readonly size = this.program.account.sbState.size;

  /**
   * Finds the {@linkcode ProgramStateAccount} from the static seed from which it was generated.
   * @return ProgramStateAccount and PDA bump tuple.
   */
  public static fromSeed(
    program: SwitchboardProgram
  ): [ProgramStateAccount, number] {
    const [publicKey, bump] = PublicKey.findProgramAddressSync(
      [Buffer.from('STATE')],
      program.programId
    );
    return [new ProgramStateAccount(program, publicKey), bump];
  }

  /**
   * Return a program state account state initialized to the default values.
   */
  public static default(): types.SbState {
    const buffer = Buffer.alloc(ProgramStateAccount.size, 0);
    types.SbState.discriminator.copy(buffer, 0);
    return types.SbState.decode(buffer);
  }

  /**
   * Create a mock account info for a given program state config. Useful for test integrations.
   */
  public static createMock(
    programId: PublicKey,
    data: Partial<types.SbState>,
    options?: {
      lamports?: number;
      rentEpoch?: number;
    }
  ): AccountInfo<Buffer> {
    const fields: types.SbStateFields = {
      ...ProgramStateAccount.default(),
      ...data,
      // any cleanup actions here
    };
    const state = new types.SbState(fields);

    const buffer = Buffer.alloc(ProgramStateAccount.size, 0);
    types.SbState.discriminator.copy(buffer, 0);
    types.SbState.layout.encode(state, buffer, 8);

    return {
      executable: false,
      owner: programId,
      lamports: options?.lamports ?? 1 * LAMPORTS_PER_SOL,
      data: buffer,
      rentEpoch: options?.rentEpoch ?? 0,
    };
  }

  /** Load the ProgramStateAccount with its current on-chain state */
  public static async load(
    program: SwitchboardProgram,
    publicKey: PublicKey | string
  ): Promise<[ProgramStateAccount, types.SbState]> {
    const account = new ProgramStateAccount(
      program,
      typeof publicKey === "string" ? new PublicKey(publicKey) : publicKey
    );
    const state = await account.loadData();
    return [account, state];
  }

  /**
   * Retrieve and decode the {@linkcode types.SbState} stored in this account.
   */
  public async loadData(): Promise<types.SbState> {
    const data = await types.SbState.fetch(this.program, this.publicKey);
    if (data === null)
      throw new errors.AccountNotFoundError("Program State", this.publicKey);
    return data;
  }

  /**
   * Retrieves the {@linkcode ProgramStateAccount}, creates it if it doesn't exist;
   */
  static async getOrCreate(
    program: SwitchboardProgram,
    params: ProgramInitParams = {
      mint: Mint.native,
      daoMint: Mint.native,
    }
  ): Promise<[ProgramStateAccount, number, TransactionSignature | undefined]> {
    const [account, bump, txn] =
      await ProgramStateAccount.getOrCreateInstructions(
        program,
        program.walletPubkey,
        params
      );

    if (txn) {
      const txnSignature = await program.signAndSend(txn);
      return [account, bump, txnSignature];
    }

    return [account, bump, undefined];
  }

  static async getOrCreateInstructions(
    program: SwitchboardProgram,
    payer: PublicKey,
    params: ProgramInitParams = {
      mint: Mint.native,
      daoMint: Mint.native,
    }
  ): Promise<[ProgramStateAccount, number, TransactionObject | undefined]> {
    const [account, bump] = ProgramStateAccount.fromSeed(program);

    try {
      await account.loadData();
      return [account, bump, undefined];
    } catch (e) {
      const ixns: TransactionInstruction[] = [];
      const signers: Keypair[] = [];

      let mint = params.mint;
      if (!mint) {
        const mintKeypair = Keypair.generate();
        mint = mintKeypair.publicKey;
        signers.push(mintKeypair);
      }
      const daoMint = params.daoMint ?? mint;
      const vaultKeypair = params.vaultKeypair ?? Keypair.generate();
      signers.push(vaultKeypair);

      // load the mint
      let splMint: spl.Mint;
      try {
        // try to load mint if it exists
        splMint = await spl.getMint(program.connection, mint);
      } catch {
        // create new mint
        ixns.push(
          SystemProgram.createAccount({
            fromPubkey: payer,
            newAccountPubkey: vaultKeypair.publicKey,
            space: spl.MintLayout.span,
            lamports:
              await program.connection.getMinimumBalanceForRentExemption(
                spl.MintLayout.span
              ),
            programId: spl.TOKEN_PROGRAM_ID,
          }),
          spl.createInitializeMintInstruction(mint, 9, payer, payer)
        );
        splMint = {
          address: mint,
          mintAuthority: payer,
          supply: BigInt("100000000000000000"),
          decimals: 9,
          isInitialized: true,
          freezeAuthority: payer,
          tlvData: Buffer.from(""),
        };
      }

      // create the vault
      ixns.push(
        SystemProgram.createAccount({
          fromPubkey: payer,
          newAccountPubkey: vaultKeypair.publicKey,
          space: spl.AccountLayout.span,
          lamports: await program.connection.getMinimumBalanceForRentExemption(
            spl.AccountLayout.span
          ),
          programId: spl.TOKEN_PROGRAM_ID,
        }),
        spl.createInitializeAccountInstruction(
          vaultKeypair.publicKey,
          splMint.address,
          payer
        )
      );

      // if authorized, mint tokens to vault
      if (splMint.mintAuthority?.equals(payer)) {
        ixns.push(
          spl.createMintToInstruction(
            splMint.address,
            vaultKeypair.publicKey,
            payer,
            BigInt("100000000000000000")
          )
        );
      }

      ixns.push(
        types.programInit(
          program,
          { params: { stateBump: bump } },
          {
            state: account.publicKey,
            authority: program.wallet.publicKey,
            payer: program.wallet.publicKey,
            tokenMint: splMint.address,
            vault: vaultKeypair.publicKey,
            systemProgram: SystemProgram.programId,
            tokenProgram: spl.TOKEN_PROGRAM_ID,
            daoMint: daoMint,
          }
        )
      );

      const programInit = new TransactionObject(payer, ixns, signers);

      return [account, bump, programInit];
    }
  }

  /**
   * Find the index of an enclave in an array and return -1 if not found
   */
<<<<<<< HEAD
  public static findEnclaveIdx(
    enclaves: Array<Uint8Array>,
    enclave: Uint8Array
  ): number {
    for (const [n, e] of enclaves.entries()) {
      if (Buffer.compare(e, enclave) === 0) {
        return n;
      }
    }
    return -1;
=======
  public static fromSeed(
    program: SwitchboardProgram
  ): [ProgramStateAccount, number] {
    const [publicKey, bump] = PublicKey.findProgramAddressSync(
      [Buffer.from("STATE")],
      program.programId
    );
    return [new ProgramStateAccount(program, publicKey), bump];
>>>>>>> 0cddfe37
  }

  /**
   * Transfer N tokens from the program vault to a specified account.
   * @param to The recipient of the vault tokens.
   * @param authority The vault authority required to sign the transfer tx.
   * @param params specifies the amount to transfer.
   * @return TransactionSignature
   */
  public static async vaultTransfer(
    program: SwitchboardProgram,
    to: PublicKey,
    authority: anchor.web3.Keypair,
    params: { stateBump: number; amount: BN }
  ): Promise<TransactionSignature> {
    const [account, bump] = ProgramStateAccount.fromSeed(program);
    const vault = (await account.loadData()).tokenVault;

    const vaultTransfer = new TransactionObject(
      program.walletPubkey,
      [
        types.vaultTransfer(
          program,
          { params: { stateBump: bump, amount: params.amount } },
          {
            state: account.publicKey,
            to,
            vault,
            authority: authority.publicKey,
            tokenProgram: spl.TOKEN_PROGRAM_ID,
          }
        ),
      ],
      []
    );
    const txnSignature = await program.signAndSend(vaultTransfer);
    return txnSignature;
  }
}

export interface ProgramInitParams {
  mint?: PublicKey;
  daoMint?: PublicKey;
  vaultKeypair?: Keypair;
}<|MERGE_RESOLUTION|>--- conflicted
+++ resolved
@@ -250,7 +250,6 @@
   /**
    * Find the index of an enclave in an array and return -1 if not found
    */
-<<<<<<< HEAD
   public static findEnclaveIdx(
     enclaves: Array<Uint8Array>,
     enclave: Uint8Array
@@ -261,7 +260,6 @@
       }
     }
     return -1;
-=======
   public static fromSeed(
     program: SwitchboardProgram
   ): [ProgramStateAccount, number] {
@@ -270,7 +268,6 @@
       program.programId
     );
     return [new ProgramStateAccount(program, publicKey), bump];
->>>>>>> 0cddfe37
   }
 
   /**
