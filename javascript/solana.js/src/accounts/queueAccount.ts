import * as anchor from '@project-serum/anchor';
import * as spl from '@solana/spl-token';
import {
  Commitment,
  Keypair,
  PublicKey,
  SystemProgram,
  TransactionSignature,
} from '@solana/web3.js';
import { SwitchboardDecimal, toUtf8 } from '@switchboard-xyz/common';
import Big from 'big.js';
import * as errors from '../errors';
import * as types from '../generated';
import {
  PermitOracleHeartbeat,
  PermitOracleQueueUsage,
} from '../generated/types/SwitchboardPermission';
import { SwitchboardProgram } from '../program';
import { TransactionObject } from '../transaction';
import { Account, OnAccountChangeCallback } from './account';
import { AggregatorAccount, AggregatorInitParams } from './aggregatorAccount';
import { AggregatorHistoryBuffer } from './aggregatorHistoryBuffer';
import { BufferRelayerAccount, BufferRelayerInit } from './bufferRelayAccount';
import { CrankAccount, CrankInitParams } from './crankAccount';
import { JobAccount, JobInitParams } from './jobAccount';
import { LeaseAccount } from './leaseAccount';
import {
  OracleAccount,
  OracleInitParams,
  OracleStakeParams,
} from './oracleAccount';
import { PermissionAccount, PermissionSetParams } from './permissionAccount';
import { QueueDataBuffer } from './queueDataBuffer';
import { VrfAccount, VrfInitParams } from './vrfAccount';

/**
 * Account type representing an oracle queue's configuration along with a buffer account holding a list of oracles that are actively heartbeating.
 *
 * A QueueAccount is responsible for allocating update requests to it's round robin queue of {@linkcode OracleAccount}'s.
 *
 * Data: {@linkcode types.OracleQueueAccountData}
 *
 * Buffer: {@linkcode QueueDataBuffer}
 */
export class QueueAccount extends Account<types.OracleQueueAccountData> {
  static accountName = 'OracleQueueAccountData';

  /** The {@linkcode QueueDataBuffer} storing a list of oracle's that are actively heartbeating */
  dataBuffer?: QueueDataBuffer;

  /**
   * Get the size of an {@linkcode QueueAccount} on-chain.
   */
  public readonly size = this.program.account.oracleQueueAccountData.size;

  /**
   * Returns the queue's name buffer in a stringified format.
   */
  public static getName = (queue: types.OracleQueueAccountData) =>
    toUtf8(queue.name);
  /**
   * Returns the queue's metadata buffer in a stringified format.
   */
  public static getMetadata = (queue: types.OracleQueueAccountData) =>
<<<<<<< HEAD
    toUtf8(queue.metadata);
=======
    Buffer.from(queue.metadata).toString('utf8').replace(/u0000/g, '');

  /** Load an existing QueueAccount with its current on-chain state */
  public static async load(
    program: SwitchboardProgram,
    publicKey: PublicKey | string
  ): Promise<[QueueAccount, types.OracleQueueAccountData]> {
    const account = new QueueAccount(
      program,
      typeof publicKey === 'string' ? new PublicKey(publicKey) : publicKey
    );
    const state = await account.loadData();
    return [account, state];
  }

>>>>>>> da2db566
  /**
   * Invoke a callback each time a QueueAccount's data has changed on-chain.
   * @param callback - the callback invoked when the queues state changes
   * @param commitment - optional, the desired transaction finality. defaults to 'confirmed'
   * @returns the websocket subscription id
   */
  onChange(
    callback: OnAccountChangeCallback<types.OracleQueueAccountData>,
    commitment: Commitment = 'confirmed'
  ): number {
    return this.program.connection.onAccountChange(
      this.publicKey,
      accountInfo =>
        callback(types.OracleQueueAccountData.decode(accountInfo.data)),
      commitment
    );
  }

  /**
   * Retrieve and decode the {@linkcode types.OracleQueueAccountData} stored in this account.
   */
  public async loadData(): Promise<types.OracleQueueAccountData> {
    const data = await types.OracleQueueAccountData.fetch(
      this.program,
      this.publicKey
    );
    if (data === null) throw new errors.AccountNotFoundError(this.publicKey);
    this.dataBuffer = new QueueDataBuffer(this.program, data.dataBuffer);
    return data;
  }

  /**
   * Get the spl Mint associated with this {@linkcode QueueAccount}.
   */
  public get mint(): spl.Mint {
    return this.program.mint.mint;
  }

  /**
   * Creates a transaction object with oracleQueueInit instructions.
   *
   * @param program The SwitchboardProgram.
   *
   * @param payer - the publicKey of the account that will pay for the new accounts. Will also be used as the account authority if no other authority is provided.
   *
   * @param params oracle queue configuration parameters.
   *
   * @return Transaction signature and the newly created QueueAccount.
   *
   * Basic usage example:
   *
   * ```ts
   * import { QueueAccount } from '@switchboard-xyz/solana.js';
   * const [queueAccount, queueInitTxn] = await QueueAccount.createInstructions(program, payer, {
        name: 'My Queue',
        metadata: 'Top Secret',
        queueSize: 100,
        reward: 0.00001337,
        minStake: 10,
        oracleTimeout: 60,
        slashingEnabled: false,
        unpermissionedFeeds: true,
        unpermissionedVrf: true,
        enableBufferRelayers: false,
   * });
   * const queueInitSignature = await program.signAndSend(queueInitTxn);
   * const queue = await queueAccount.loadData();
   * ```
   */
  public static async createInstructions(
    program: SwitchboardProgram,
    payer: PublicKey,
    params: QueueInitParams
  ): Promise<[QueueAccount, TransactionObject]> {
    const keypair = params.keypair ?? Keypair.generate();
    program.verifyNewKeypair(keypair);

    const dataBuffer = params.dataBufferKeypair ?? Keypair.generate();
    program.verifyNewKeypair(dataBuffer);

    const queueAccount = new QueueAccount(program, keypair.publicKey);
    queueAccount.dataBuffer = new QueueDataBuffer(
      program,
      dataBuffer.publicKey
    );

    const queueSize = params.queueSize ?? 500;
    const queueDataSize = queueSize * 32 + 8;

    const reward = program.mint.toTokenAmountBN(params.reward);
    const minStake = program.mint.toTokenAmountBN(params.minStake);

    const txn = new TransactionObject(
      payer,
      [
        SystemProgram.createAccount({
          fromPubkey: program.wallet.publicKey,
          newAccountPubkey: dataBuffer.publicKey,
          space: queueDataSize,
          lamports: await program.connection.getMinimumBalanceForRentExemption(
            queueDataSize
          ),
          programId: program.programId,
        }),
        types.oracleQueueInit(
          program,
          {
            params: {
              name: Array.from(
                new Uint8Array(Buffer.from(params.name ?? '').slice(0, 32))
              ),
              metadata: [
                ...new Uint8Array(
                  Buffer.from(params.metadata ?? '').slice(0, 64)
                ),
              ],
              reward: reward,
              minStake: minStake,
              feedProbationPeriod: params.feedProbationPeriod ?? 0,
              oracleTimeout: params.oracleTimeout ?? 180,
              slashingEnabled: params.slashingEnabled ?? false,
              varianceToleranceMultiplier: SwitchboardDecimal.fromBig(
                new Big(params.varianceToleranceMultiplier ?? 2)
              ),
              consecutiveFeedFailureLimit: new anchor.BN(
                params.consecutiveFeedFailureLimit ?? 1000
              ),
              consecutiveOracleFailureLimit: new anchor.BN(
                params.consecutiveOracleFailureLimit ?? 1000
              ),
              queueSize: queueSize,
              unpermissionedFeeds: params.unpermissionedFeeds ?? false,
              unpermissionedVrf: params.unpermissionedVrf ?? false,
              enableBufferRelayers: params.enableBufferRelayers ?? false,
            },
          },
          {
            oracleQueue: queueAccount.publicKey,
            authority: params.authority ?? payer,
            buffer: dataBuffer.publicKey,
            systemProgram: SystemProgram.programId,
            payer,
            mint: program.mint.address,
          }
        ),
      ],
      [dataBuffer, keypair]
    );

    return [queueAccount, txn];
  }

  /**
   * Creates an oracle queue on-chain and return the transaction signature and created account resource.
   *
   * @param program The SwitchboardProgram.
   *
   * @param params oracle queue configuration parameters.
   *
   * @return Transaction signature and the newly created QueueAccount.
   *
   * Basic usage example:
   *
   * ```ts
   * import { QueueAccount } from '@switchboard-xyz/solana.js';
   * const [queueAccount, txnSignature] = await QueueAccount.create(program, {
        name: 'My Queue',
        metadata: 'Top Secret',
        queueSize: 100,
        reward: 0.00001337,
        minStake: 10,
        oracleTimeout: 60,
        slashingEnabled: false,
        unpermissionedFeeds: true,
        unpermissionedVrf: true,
        enableBufferRelayers: false,
   * });
   * const queue = await queueAccount.loadData();
   * ```
   */
  public static async create(
    program: SwitchboardProgram,
    params: QueueInitParams
  ): Promise<[QueueAccount, string]> {
    const [account, txnObject] = await this.createInstructions(
      program,
      program.walletPubkey,
      params
    );
    const txnSignature = await program.signAndSend(txnObject);
    return [account, txnSignature];
  }

  /**
   * Creates a transaction object with oracleInit instructions for the given QueueAccount.
   *
   * @param payer - the publicKey of the account that will pay for the new accounts. Will also be used as the account authority if no other authority is provided.
   *
   * @param params - the oracle configuration parameters.
   *
   * @return Transaction signature and the newly created OracleAccount.
   *
   * Basic usage example:
   *
   * ```ts
   * import { QueueAccount } from '@switchboard-xyz/solana.js';
   * const queueAccount = new QueueAccount(program, queuePubkey);
   * const [oracleAccount, oracleInitTxn] = await queueAccount.createOracleInstructions(payer, {
   *  name: "My Oracle",
   *  metadata: "Oracle #1"
   * });
   * const oracleInitSignature = await program.signAndSend(oracleInitTxn);
   * const oracle = await oracleAccount.loadData();
   * ```
   */
  public async createOracleInstructions(
    /** The publicKey of the account that will pay for the new accounts. Will also be used as the account authority if no other authority is provided. */
    payer: PublicKey,
    params: OracleInitParams &
      OracleStakeParams &
      Partial<Omit<PermissionSetParams, 'permission'>> & {
        queueAuthorityPubkey?: PublicKey;
      }
  ): Promise<[OracleAccount, Array<TransactionObject>]> {
    const queueAuthorityPubkey = params.queueAuthority
      ? params.queueAuthority.publicKey
      : params.queueAuthorityPubkey ?? (await this.loadData()).authority;

    const [oracleAccount, createOracleTxnObject] =
      await OracleAccount.createInstructions(this.program, payer, {
        ...params,
        queueAccount: this,
      });

    const [permissionAccount, createPermissionTxnObject] =
      PermissionAccount.createInstruction(this.program, payer, {
        granter: this.publicKey,
        grantee: oracleAccount.publicKey,
        authority: queueAuthorityPubkey,
      });

    if (params.enable && params.queueAuthority) {
      const permissionSetTxn = permissionAccount.setInstruction(payer, {
        permission: new PermitOracleHeartbeat(),
        enable: true,
        queueAuthority: params.queueAuthority,
      });
      createPermissionTxnObject.combine(permissionSetTxn);
    }

    return [
      oracleAccount,
      TransactionObject.pack([
        createOracleTxnObject,
        createPermissionTxnObject,
      ]),
    ];
  }

  /**
   * Creates a new {@linkcode OracleAccount}.
   *
   * @param params - the oracle configuration parameters.
   *
   * @return Transaction signature and the newly created OracleAccount.
   *
   * Basic usage example:
   *
   * ```ts
   * import { QueueAccount } from '@switchboard-xyz/solana.js';
   * const queueAccount = new QueueAccount(program, queuePubkey);
   * const [oracleAccount, oracleInitSignature] = await queueAccount.createOracle({
   *  name: "My Oracle",
   *  metadata: "Oracle #1"
   * });
   * const oracle = await oracleAccount.loadData();
   * ```
   */
  public async createOracle(
    params: OracleInitParams &
      OracleStakeParams &
      Partial<Omit<PermissionSetParams, 'permission'>>
  ): Promise<[OracleAccount, Array<TransactionSignature>]> {
    const signers: Keypair[] = [];

    const queue = await this.loadData();

    if (
      params.queueAuthority &&
      params.queueAuthority.publicKey.equals(queue.authority)
    ) {
      signers.push(params.queueAuthority);
    }

    const [oracleAccount, txn] = await this.createOracleInstructions(
      this.program.walletPubkey,
      params
    );

    const signatures = await this.program.signAndSendAll(txn);

    return [oracleAccount, signatures];
  }

  /**
   * Create a new {@linkcode TransactionObject} constaining the instructions and signers needed to create a new {@linkcode AggregatorAccount} for the queue along with its {@linkcode PermissionAccount} and {@linkcode LeaseAccount}.
   *
   * @param payer - the publicKey of the account that will pay for the new accounts. Will also be used as the account authority if no other authority is provided.
   *
   * @param params - the aggregatorInit, jobInit, permissionInit, permissionSet, leaseInit, and crankPush configuration parameters.
   *
   * Optionally, specify a crankPubkey in order to push it onto an existing {@linkcode CrankAccount}.
   *
   * Optionally, enable the permissions by setting a queueAuthority keypair along with the enable boolean set to true.
   *
   * ```ts
   * import { QueueAccount } from '@switchboard-xyz/solana.js';
   * const queueAccount = new QueueAccount(program, queuePubkey);
   * const [aggregatorAccount, aggregatorInitTxnObject] =
      await queueAccount.createFeedInstructions({
        enable: true, // not needed if queue has unpermissionedFeedsEnabled
        queueAuthority: queueAuthority, // not needed if queue has unpermissionedFeedsEnabled
        batchSize: 1,
        minRequiredOracleResults: 1,
        minRequiredJobResults: 1,
        minUpdateDelaySeconds: 60,
        fundAmount: 2.5, // deposit 2.5 wSOL into the leaseAccount escrow
        jobs: [
          { pubkey: jobAccount.publicKey },
          {
            weight: 2,
            data: OracleJob.encodeDelimited(
              OracleJob.fromObject({
                tasks: [
                  {
                    valueTask: {
                      value: 1,
                    },
                  },
                ],
              })
            ).finish(),
          },
        ],
      });
      const aggregatorInitSignatures = await this.program.signAndSendAll(txns);
   * ```
   */
  public async createFeedInstructions(
    payer: PublicKey,
    params: Omit<
      Omit<Omit<AggregatorInitParams, 'queueAccount'>, 'queueAuthority'>,
      'authority'
    > & {
      authority?: Keypair;
      crankPubkey?: PublicKey;
      historyLimit?: number;
    } & {
      // lease params
      fundAmount?: number;
      funderAuthority?: Keypair;
      funderTokenAccount?: PublicKey;
    } & Partial<Omit<PermissionSetParams, 'permission'>> & {
        // job params
        jobs?: Array<{ pubkey: PublicKey; weight?: number } | JobInitParams>;
      } & {
        queueAuthorityPubkey?: PublicKey;
      }
  ): Promise<[AggregatorAccount, TransactionObject[]]> {
    const queueAuthorityPubkey = params.queueAuthority
      ? params.queueAuthority.publicKey
      : params.queueAuthorityPubkey ?? (await this.loadData()).authority;

    const pre: TransactionObject[] = [];
    const txns: TransactionObject[] = [];
    const post: TransactionObject[] = [];

    // getOrCreate token account for
    const userTokenAddress = this.program.mint.getAssociatedAddress(payer);
    const userTokenAccountInfo = await this.program.connection.getAccountInfo(
      userTokenAddress
    );

    if (userTokenAccountInfo === null) {
      const [createTokenAccount] =
        this.program.mint.createAssocatedUserInstruction(payer);
      pre.push(createTokenAccount);
    }

    // create / load jobs
    const jobs: { job: JobAccount; weight: number }[] = [];
    if (params.jobs && Array.isArray(params.jobs)) {
      for await (const job of params.jobs) {
        if ('data' in job) {
          const [jobAccount, jobInit] = JobAccount.createInstructions(
            this.program,
            payer,
            {
              data: job.data,
              name: job.name ?? '',
              authority: job.authority ?? payer,
              expiration: job.expiration,
              variables: job.variables,
              keypair: job.keypair,
            }
          );
          pre.push(...jobInit);
          jobs.push({ job: jobAccount, weight: job.weight ?? 1 });
        } else if ('pubkey' in job) {
          const jobAccount = new JobAccount(this.program, job.pubkey);
          // should we verify its a valid job account?
          jobs.push({ job: jobAccount, weight: job.weight ?? 1 });
        } else {
          throw new Error(`Failed to create job account ${job}`);
        }
      }
    }

    const [aggregatorAccount, aggregatorInit] =
      await AggregatorAccount.createInstruction(this.program, payer, {
        ...params,
        queueAccount: this,
        queueAuthority: queueAuthorityPubkey,
        keypair: params.keypair,
        authority: params.authority ? params.authority.publicKey : undefined,
      });

    txns.push(aggregatorInit);

    const leaseInit = (
      await LeaseAccount.createInstructions(this.program, payer, {
        loadAmount: params.fundAmount,
        funderTokenAccount: params.funderTokenAccount,
        funderAuthority: params.funderAuthority,
        aggregatorAccount: aggregatorAccount,
        queueAccount: this,
        jobAuthorities: [],
      })
    )[1];
    txns.push(leaseInit);

    // create permission account
    const [permissionAccount, permissionInit] =
      PermissionAccount.createInstruction(this.program, payer, {
        granter: this.publicKey,
        authority: queueAuthorityPubkey,
        grantee: aggregatorAccount.publicKey,
      });

    // // set permissions if needed
    if (params.enable && params.queueAuthority) {
      const permissionSetTxn = permissionAccount.setInstruction(payer, {
        permission: new PermitOracleQueueUsage(),
        enable: true,
        queueAuthority: params.queueAuthority,
      });
      permissionInit.combine(permissionSetTxn);
    }

    txns.push(permissionInit);

    for await (const { job, weight } of jobs) {
      const addJobTxn = aggregatorAccount.addJobInstruction(payer, {
        job: job,
        weight: weight,
        authority: params.authority,
      });
      post.push(addJobTxn);
    }

    if (params.crankPubkey) {
      const crankAccount = new CrankAccount(this.program, params.crankPubkey);
      post.push(
        await crankAccount.pushInstruction(this.program.walletPubkey, {
          aggregatorAccount: aggregatorAccount,
        })
      );
    }

    if (params.historyLimit && params.historyLimit > 0) {
      const historyBufferInit = (
        await AggregatorHistoryBuffer.createInstructions(this.program, payer, {
          aggregatorAccount,
          maxSamples: params.historyLimit,
        })
      )[1];
      post.push(historyBufferInit);
    }

    const packed = TransactionObject.pack([
      ...TransactionObject.pack(pre),
      ...TransactionObject.pack(txns),
      ...TransactionObject.pack(post),
    ]);

    return [aggregatorAccount, packed];
  }

  /**
   * Create a new {@linkcode AggregatorAccount} for the queue, along with its {@linkcode PermissionAccount} and {@linkcode LeaseAccount}.
   *
   * Optionally, specify a crankPubkey in order to push it onto an existing {@linkcode CrankAccount}.
   *
   * Optionally, enable the permissions by setting a queueAuthority keypair along with the enable boolean set to true.
   *
   * ```ts
   * import { QueueAccount } from '@switchboard-xyz/solana.js';
   * const queueAccount = new QueueAccount(program, queuePubkey);
   * const [aggregatorAccount, aggregatorInitSignatures] =
      await queueAccount.createFeed({
        enable: true, // not needed if queue has unpermissionedFeedsEnabled
        queueAuthority: queueAuthority, // not needed if queue has unpermissionedFeedsEnabled
        batchSize: 1,
        minRequiredOracleResults: 1,
        minRequiredJobResults: 1,
        minUpdateDelaySeconds: 60,
        fundAmount: 2.5, // deposit 2.5 wSOL into the leaseAccount escrow
        jobs: [
          { pubkey: jobAccount.publicKey },
          {
            weight: 2,
            data: OracleJob.encodeDelimited(
              OracleJob.fromObject({
                tasks: [
                  {
                    valueTask: {
                      value: 1,
                    },
                  },
                ],
              })
            ).finish(),
          },
        ],
      });
   * ```
   */
  public async createFeed(
    params: Omit<
      Omit<Omit<AggregatorInitParams, 'queueAccount'>, 'queueAuthority'>,
      'authority'
    > & {
      authority?: Keypair;
      crankPubkey?: PublicKey;
      historyLimit?: number;
    } & {
      // lease params
      fundAmount?: number;
      funderAuthority?: Keypair;
      funderTokenAccount?: PublicKey;
    } & Partial<Omit<PermissionSetParams, 'permission'>> & {
        // job params
        jobs?: Array<{ pubkey: PublicKey; weight?: number } | JobInitParams>;
      }
  ): Promise<[AggregatorAccount, Array<TransactionSignature>]> {
    const signers: Keypair[] = [];

    const queue = await this.loadData();

    if (
      params.queueAuthority &&
      params.queueAuthority.publicKey.equals(queue.authority)
    ) {
      signers.push(params.queueAuthority);
    }

    const [aggregatorAccount, txns] = await this.createFeedInstructions(
      this.program.walletPubkey,
      params
    );

    const signatures = await this.program.signAndSendAll(txns);

    return [aggregatorAccount, signatures];
  }

  /**
   * Creates a transaction object with crankInit instructions for the given QueueAccount.
   *
   * @param payer - the publicKey of the account that will pay for the new accounts. Will also be used as the account authority if no other authority is provided.
   *
   * @param params - the crank configuration parameters.
   *
   * @return Transaction signature and the newly created CrankAccount.
   *
   * Basic usage example:
   *
   * ```ts
   * import { QueueAccount } from '@switchboard-xyz/solana.js';
   * const queueAccount = new QueueAccount(program, queuePubkey);
   * const [crankAccount, crankInitTxn] = await queueAccount.createCrankInstructions(payer, {
   *  name: "My Crank",
   *  metadata: "Crank #1",
   *  maxRows: 1000,
   * });
   * const crankInitSignature = await program.signAndSend(crankInitTxn);
   * const crank = await crankAccount.loadData();
   * ```
   */
  public async createCrankInstructions(
    payer: PublicKey,
    params: Omit<CrankInitParams, 'queueAccount'>
  ): Promise<[CrankAccount, TransactionObject]> {
    return await CrankAccount.createInstructions(this.program, payer, {
      ...params,
      queueAccount: this,
    });
  }

  /**
   * Creates a new {@linkcode CrankAccount}.
   *
   * @param params - the crank configuration parameters.
   *
   * @return Transaction signature and the newly created CrankAccount.
   *
   * Basic usage example:
   *
   * ```ts
   * import { QueueAccount } from '@switchboard-xyz/solana.js';
   * const queueAccount = new QueueAccount(program, queuePubkey);
   * const [crankAccount, crankInitSignature] = await queueAccount.createCrank({
   *  name: "My Crank",
   *  metadata: "Crank #1",
   *  maxRows: 1000,
   * });
   * const crank = await crankAccount.loadData();
   * ```
   */
  public async createCrank(
    params: Omit<CrankInitParams, 'queueAccount'>
  ): Promise<[CrankAccount, TransactionSignature]> {
    const [crankAccount, txn] = await this.createCrankInstructions(
      this.program.walletPubkey,
      params
    );
    const txnSignature = await this.program.signAndSend(txn);
    return [crankAccount, txnSignature];
  }

  /**
   * Creates a transaction object with vrfInit instructions for the given QueueAccount.
   *
   * @param payer - the publicKey of the account that will pay for the new accounts. Will also be used as the account authority if no other authority is provided.
   *
   * @param params - the vrf configuration parameters.
   *
   * @return Transaction signature and the newly created VrfAccount.
   *
   * Basic usage example:
   *
   * ```ts
   * import { QueueAccount } from '@switchboard-xyz/solana.js';
   * const queueAccount = new QueueAccount(program, queuePubkey);
   * const vrfKeypair = Keypair.generate();
   * const [vrfAccount, vrfInitTxn] = await queueAccount.createVrfInstructions(payer, {
   *  vrfKeypair: vrfKeypair,
   *  callback: {
   *    programId: "",
   *    accounts: [],
   *    ixData: Buffer.from("")
   *  },
   * });
   * const vrfInitSignature = await program.signAndSend(vrfInitTxn);
   * const vrf = await vrfAccount.loadData();
   * ```
   */
  public async createVrfInstructions(
    payer: PublicKey,
    params: Omit<VrfInitParams, 'queueAccount'> &
      Partial<Omit<PermissionSetParams, 'permission'>>
  ): Promise<[VrfAccount, TransactionObject]> {
    const queue = await this.loadData();

    const [vrfAccount, vrfInit] = await VrfAccount.createInstructions(
      this.program,
      payer,
      {
        vrfKeypair: params.vrfKeypair,
        queueAccount: this,
        callback: params.callback,
        authority: params.authority,
      }
    );

    // eslint-disable-next-line prefer-const
    let [permissionAccount, permissionInit] =
      PermissionAccount.createInstruction(this.program, payer, {
        granter: this.publicKey,
        grantee: vrfAccount.publicKey,
        authority: queue.authority,
      });

    if (params.enable) {
      if (params.queueAuthority || queue.authority.equals(payer)) {
        const permissionSet = permissionAccount.setInstruction(payer, {
          permission: new PermitOracleQueueUsage(),
          enable: true,
          queueAuthority: params.queueAuthority,
        });
        permissionInit = permissionInit.combine(permissionSet);
      }
    }

    return [vrfAccount, vrfInit.combine(permissionInit)];
  }

  /**
   * Creates a new {@linkcode VrfAccount} for a given QueueAccount.
   *
   * @param params - the vrf configuration parameters.
   *
   * @return Transaction signature and the newly created VrfAccount.
   *
   * Basic usage example:
   *
   * ```ts
   * import { QueueAccount } from '@switchboard-xyz/solana.js';
   * const queueAccount = new QueueAccount(program, queuePubkey);
   * const vrfKeypair = Keypair.generate();
   * const [vrfAccount, vrfInitSignature] = await queueAccount.createVrf({
   *  vrfKeypair: vrfKeypair,
   *  callback: {
   *    programId: "",
   *    accounts: [],
   *    ixData: Buffer.from("")
   *  },
   * });
   * const vrf = await vrfAccount.loadData();
   * ```
   */
  public async createVrf(
    params: Omit<VrfInitParams, 'queueAccount'> &
      Partial<Omit<PermissionSetParams, 'permission'>>
  ): Promise<[VrfAccount, TransactionSignature]> {
    const [vrfAccount, txn] = await this.createVrfInstructions(
      this.program.walletPubkey,
      params
    );
    const txnSignature = await this.program.signAndSend(txn);
    return [vrfAccount, txnSignature];
  }

  /**
   * Creates a transaction object with bufferRelayerInit instructions for the given QueueAccount.
   *
   * @param payer - the publicKey of the account that will pay for the new accounts. Will also be used as the account authority if no other authority is provided.
   *
   * @param params - the buffer relayer configuration parameters.
   *
   * @return Transaction signature and the newly created BufferRelayerAccount.
   *
   * Basic usage example:
   *
   * ```ts
   * import { QueueAccount } from '@switchboard-xyz/solana.js';
   * const queueAccount = new QueueAccount(program, queuePubkey);
   * const [bufferRelayerAccount, bufferRelayerInitTxn] = await queueAccount.createBufferRelayerInstructions(payer, {
   *  name: "My Buffer",
   *  minUpdateDelaySeconds: 30,
   *  job: existingJobPubkey,
   * });
   * const bufferRelayerInitSignature = await program.signAndSend(bufferRelayerInitTxn);
   * const bufferRelayer = await bufferRelayerAccount.loadData();
   * ```
   */
  public async createBufferRelayerInstructions(
    payer: PublicKey,
    params: Omit<Omit<BufferRelayerInit, 'jobAccount'>, 'queueAccount'> &
      Partial<Omit<PermissionSetParams, 'permission'>> & {
        // job params
        job: JobAccount | PublicKey | Omit<JobInitParams, 'weight'>;
      }
  ): Promise<[BufferRelayerAccount, TransactionObject]> {
    const queue = await this.loadData();

    const txns: TransactionObject[] = [];

    let job: JobAccount;
    if ('data' in params.job) {
      const [jobAccount, jobInit] = JobAccount.createInstructions(
        this.program,
        payer,
        {
          data: params.job.data,
          name: params.job.name ?? '',
          authority: params.job.authority ?? payer,
          expiration: params.job.expiration,
          variables: params.job.variables,
          keypair: params.job.keypair,
        }
      );
      txns.push(...jobInit);
      job = jobAccount;
    } else if (params.job instanceof PublicKey) {
      const jobAccount = new JobAccount(this.program, params.job);
      // should we verify its a valid job account?
      job = jobAccount;
    } else if (params.job instanceof JobAccount) {
      job = params.job;
    } else {
      throw new Error(
        `Failed to create BufferRelayer job account. 'data' or 'pubkey' was not defined in jobDefinition`
      );
    }

    const [bufferAccount, bufferInit] =
      await BufferRelayerAccount.createInstructions(this.program, payer, {
        name: params.name,
        minUpdateDelaySeconds: params.minUpdateDelaySeconds,
        queueAccount: this,
        authority: params.authority,
        jobAccount: job,
        keypair: params.keypair,
      });

    txns.push(bufferInit);

    // eslint-disable-next-line prefer-const
    let [permissionAccount, permissionInit] =
      PermissionAccount.createInstruction(this.program, payer, {
        granter: this.publicKey,
        grantee: bufferAccount.publicKey,
        authority: queue.authority,
      });

    if (params.enable) {
      if (params.queueAuthority || queue.authority.equals(payer)) {
        const permissionSet = permissionAccount.setInstruction(payer, {
          permission: new PermitOracleQueueUsage(),
          enable: true,
          queueAuthority: params.queueAuthority,
        });
        permissionInit = permissionInit.combine(permissionSet);
      }
    }

    txns.push(permissionInit);

    const packed = TransactionObject.pack(txns);
    if (packed.length > 1) {
      throw new Error(
        `Failed to pack buffer relayer instructions into a single transaction`
      );
    }

    return [bufferAccount, packed[0]];
  }

  /**
   * Creates a new {@linkcode BufferRelayerAccount} for a given QueueAccount.
   *
   * @param params - the buffer relayer configuration parameters.
   *
   * @return Transaction signature and the newly created BufferRelayerAccount.
   *
   * Basic usage example:
   *
   * ```ts
   * import { QueueAccount } from '@switchboard-xyz/solana.js';
   * const queueAccount = new QueueAccount(program, queuePubkey);
   * const [bufferRelayerAccount, bufferRelayerInitSignature] = await queueAccount.createBufferRelayer({
   *  name: "My Buffer",
   *  minUpdateDelaySeconds: 30,
   *  job: existingJobPubkey,
   * });
   * const bufferRelayer = await bufferRelayerAccount.loadData();
   * ```
   */
  public async createBufferRelayer(
    params: Omit<Omit<BufferRelayerInit, 'jobAccount'>, 'queueAccount'> &
      Partial<Omit<PermissionSetParams, 'permission'>> & {
        // job params
        job: JobAccount | PublicKey | Omit<JobInitParams, 'weight'>;
      }
  ): Promise<[BufferRelayerAccount, TransactionSignature]> {
    const [bufferRelayerAccount, txn] =
      await this.createBufferRelayerInstructions(
        this.program.walletPubkey,
        params
      );
    const txnSignature = await this.program.signAndSend(txn);
    return [bufferRelayerAccount, txnSignature];
  }

  /** Load the list of oracles that are currently stored in the buffer */
  public async loadOracles(): Promise<Array<PublicKey>> {
    let queue: QueueDataBuffer;
    if (this.dataBuffer) {
      queue = this.dataBuffer;
    } else {
      const queueData = await this.loadData();
      queue = new QueueDataBuffer(this.program, queueData.dataBuffer);
    }

    return queue.loadData();
  }

  /** Loads the oracle states for the oracles currently on the queue's dataBuffer */
  public async loadOracleAccounts(_oracles?: Array<PublicKey>): Promise<
    Array<{
      publicKey: PublicKey;
      data: types.OracleAccountData;
    }>
  > {
    const coder = this.program.coder;

    const oraclePubkeys = _oracles ?? (await this.loadOracles());
    const accountInfos = await anchor.utils.rpc.getMultipleAccounts(
      this.program.connection,
      oraclePubkeys
    );

    function accountExists<
      T = {
        publicKey: PublicKey;
        data: types.OracleAccountData;
      }
    >(value: T | null | undefined): value is T {
      return value !== null && value !== undefined;
    }

    const oracles = await Promise.all(
      accountInfos.map(async o => {
        if (!o || !o.account) {
          return undefined;
        }
        const data: types.OracleAccountData = coder.decode(
          OracleAccount.accountName,
          o.account.data
        );
        return { publicKey: o.publicKey, data };
      })
    );

    return oracles.filter(accountExists);
  }

  public async loadActiveOracleAccounts(
    _queue?: types.OracleQueueAccountData
  ): Promise<
    Array<{
      publicKey: PublicKey;
      data: types.OracleAccountData;
    }>
  > {
    const queue = _queue ?? (await this.loadData());

    const oracles = await this.loadOracleAccounts();

    const timeout = queue.oracleTimeout;
    // TODO: Use SolanaClock
    const unixTimestamp = Math.floor(Date.now() / 1000);
    const activeOracles = oracles.filter(
      o => o.data && o.data.lastHeartbeat.toNumber() >= unixTimestamp - timeout
    );
    return activeOracles;
  }

  /** Returns a flag dictating whether enough oracles are actively heartbeating on an oracle queue and ready for on-chain update requests */
  public async isReady(
    _queue?: types.OracleQueueAccountData,
    oraclesNeeded = 1
  ): Promise<boolean> {
    const activeOracles = await this.loadActiveOracleAccounts(_queue);
    return activeOracles.length >= oraclesNeeded ? true : false;
  }

  public async setConfig(
    params: QueueSetConfigParams & { authority?: Keypair }
  ): Promise<TransactionSignature> {
    const setConfigTxn = this.setConfigInstruction(
      this.program.walletPubkey,
      params
    );
    const txnSignature = await this.program.signAndSend(setConfigTxn);
    return txnSignature;
  }

  public setConfigInstruction(
    payer: PublicKey,
    params: QueueSetConfigParams & { authority?: Keypair }
  ): TransactionObject {
    const multiplier =
      params.varianceToleranceMultiplier &&
      Number.isFinite(params.varianceToleranceMultiplier)
        ? SwitchboardDecimal.fromBig(
            new Big(params.varianceToleranceMultiplier)
          )
        : null;

    const reward = params.reward
      ? this.program.mint.toTokenAmountBN(params.reward)
      : null;
    const minStake = params.minStake
      ? this.program.mint.toTokenAmountBN(params.minStake)
      : null;

    return new TransactionObject(
      payer,
      [
        types.oracleQueueSetConfig(
          this.program,
          {
            params: {
              name: params.name
                ? [
                    ...new Uint8Array(
                      Buffer.from(params.name ?? '').slice(0, 32)
                    ),
                  ]
                : null,
              metadata: params.metadata
                ? [
                    ...new Uint8Array(
                      Buffer.from(params.metadata ?? '').slice(0, 64)
                    ),
                  ]
                : null,
              unpermissionedFeedsEnabled:
                params.unpermissionedFeedsEnabled ?? null,
              unpermissionedVrfEnabled: params.unpermissionedVrfEnabled ?? null,
              enableBufferRelayers: params.enableBufferRelayers ?? null,
              slashingEnabled: params.slashingEnabled ?? null,
              reward: reward,
              minStake: minStake,
              oracleTimeout: params.oracleTimeout ?? null,
              consecutiveFeedFailureLimit: params.consecutiveFeedFailureLimit
                ? new anchor.BN(params.consecutiveFeedFailureLimit)
                : null,
              consecutiveOracleFailureLimit:
                params.consecutiveOracleFailureLimit
                  ? new anchor.BN(params.consecutiveOracleFailureLimit)
                  : null,
              varianceToleranceMultiplier: multiplier,
            },
          },
          {
            authority: params.authority ? params.authority.publicKey : payer,
            queue: this.publicKey,
          }
        ),
      ],
      params.authority ? [params.authority] : []
    );
  }

  public async toAccountsJSON(
    _queue?: types.OracleQueueAccountData,
    _oracles?: Array<PublicKey>
  ): Promise<
    Omit<types.OracleQueueAccountDataJSON, 'dataBuffer'> & {
      publicKey: PublicKey;
      dataBuffer: { publicKey: PublicKey; data: Array<PublicKey> };
      oracles: Array<{
        publicKey: PublicKey;
        data: types.OracleAccountDataJSON;
      }>;
    }
  > {
    const queue = _queue ?? (await this.loadData());
    const oracles = _oracles ?? (await this.loadOracles());
    const oracleAccounts = await this.loadOracleAccounts(oracles);

    return {
      publicKey: this.publicKey,
      ...queue.toJSON(),
      dataBuffer: {
        publicKey: queue.dataBuffer,
        data: oracles,
      },
      oracles: oracleAccounts.map(o => {
        return {
          publicKey: o.publicKey,
          data: o.data.toJSON(),
        };
      }),
    };
  }
}

/**
 *  Parameters for initializing an {@linkcode QueueAccount}
 */
export interface QueueInitParams {
  /**
   *  A name to assign to this {@linkcode QueueAccount}
   */
  name?: string;
  /**
   *  Buffer for queue metadata
   */
  metadata?: string;
  /**
   *  Rewards to provide oracles and round openers on this queue.
   */
  reward: number;
  /**
   *  The minimum amount of stake oracles must present to remain on the queue.
   */
  minStake: number;
  /**
   *  After a feed lease is funded or re-funded, it must consecutively succeed
   *  N amount of times or its authorization to use the queue is auto-revoked.
   */
  feedProbationPeriod?: number;
  /**
   *  Time period (in seconds) we should remove an oracle after if no response.
   */
  oracleTimeout?: number;
  /**
   *  Whether slashing is enabled on this queue.
   */
  slashingEnabled?: boolean;
  /**
   *  The tolerated variance amount oracle results can have from the accepted round result
   *  before being slashed.
   *  slashBound = varianceToleranceMultiplier * stdDeviation
   *  Default: 2
   */
  varianceToleranceMultiplier?: number;
  /**
   *  Consecutive failure limit for a feed before feed permission is revoked.
   */
  consecutiveFeedFailureLimit?: number;
  /**
   *  Consecutive failure limit for an oracle before oracle permission is revoked.
   */
  consecutiveOracleFailureLimit?: number;
  /**
   *  Optionally set the size of the queue.
   */
  queueSize?: number;
  /**
   *  Enabling this setting means data feeds do not need explicit permission to join the queue.
   */
  unpermissionedFeeds?: boolean;
  /**
   *  Enabling this setting means data feeds do not need explicit permission
   *  to request VRF proofs and verifications from this queue.
   */
  unpermissionedVrf?: boolean;
  /**
   *  Enabling this setting will allow buffer relayer accounts to call openRound.
   */
  enableBufferRelayers?: boolean;
  /**
   *  The account to delegate authority to for creating permissions targeted at the queue.
   *
   *  Defaults to the payer.
   */
  authority?: PublicKey;

  keypair?: Keypair;
  dataBufferKeypair?: Keypair;
}

export type QueueSetConfigParams = Partial<{
  authority?: anchor.web3.Keypair;
  name: string;
  metadata: string;
  unpermissionedFeedsEnabled: boolean;
  unpermissionedVrfEnabled: boolean;
  enableBufferRelayers: boolean;
  slashingEnabled: boolean;
  varianceToleranceMultiplier: number;
  oracleTimeout: number;
  reward: number;
  minStake: number;
  consecutiveFeedFailureLimit: number;
  consecutiveOracleFailureLimit: number;
}>;<|MERGE_RESOLUTION|>--- conflicted
+++ resolved
@@ -62,11 +62,7 @@
    * Returns the queue's metadata buffer in a stringified format.
    */
   public static getMetadata = (queue: types.OracleQueueAccountData) =>
-<<<<<<< HEAD
     toUtf8(queue.metadata);
-=======
-    Buffer.from(queue.metadata).toString('utf8').replace(/u0000/g, '');
-
   /** Load an existing QueueAccount with its current on-chain state */
   public static async load(
     program: SwitchboardProgram,
@@ -80,7 +76,6 @@
     return [account, state];
   }
 
->>>>>>> da2db566
   /**
    * Invoke a callback each time a QueueAccount's data has changed on-chain.
    * @param callback - the callback invoked when the queues state changes
